mod login;
mod register;

<<<<<<< HEAD
pub use register::*;

mod forgot_password;

pub use forgot_password::*;
=======
pub use login::*;
pub use register::*;
>>>>>>> 9b953fbe
<|MERGE_RESOLUTION|>--- conflicted
+++ resolved
@@ -1,13 +1,9 @@
 mod login;
 mod register;
 
-<<<<<<< HEAD
+pub use login::*;
 pub use register::*;
 
 mod forgot_password;
 
 pub use forgot_password::*;
-=======
-pub use login::*;
-pub use register::*;
->>>>>>> 9b953fbe
